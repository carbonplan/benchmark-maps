--- conflicted
+++ resolved
@@ -2,22 +2,5 @@
 set -e
 
 playwright install
-<<<<<<< HEAD
-versions=("v3")
-action=""
-runs=50
 
-for version in "${versions[@]}"
-do
-  for chunk in 1 5 10 25
-  do
-    timeout=$((c=5000, chunk, y=2000, c+chunk*y))
-    dataset="${chunk}MB-chunks"
-    echo ${dataset}
-    python main.py --dataset ${dataset} --zarr-version ${version} --timeout ${timeout} --detect-provider ${action} --runs ${runs}
-  done
-done
-=======
-
-carbonplan_benchmarks --dataset pyramids-v3-sharded-4326-1MB
->>>>>>> 80901eea
+carbonplan_benchmarks --dataset pyramids-v3-sharded-4326-1MB