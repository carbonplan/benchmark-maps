--- conflicted
+++ resolved
@@ -55,13 +55,6 @@
           python main.py \
             --detect-provider \
             --approach direct-client \
-<<<<<<< HEAD
-            --zarr-v2-dataset c2
-
-          python main.py \
-            --approach direct-client \
-            --zarr-v3-dataset c2 \
-=======
             --dataset 5MB-chunks \
             --zarr-version v2
 
@@ -69,7 +62,6 @@
             --approach direct-client \
             --dataset 10MB-chunks \
             --zarr-version v3 \
->>>>>>> 4c8f9498
             --action zoom_in \
             --zoom-level 1
 
@@ -80,12 +72,8 @@
                 --runs ${{ github.event.inputs.runs }} \
                 --detect-provider \
                 --approach direct-client \
-<<<<<<< HEAD
-                --zarr-v3-dataset c2 \
-=======
                 --dataset 10MB-chunks \
                 --zarr-version v3 \
->>>>>>> 4c8f9498
                 --action zoom_in \
                 --zoom-level 1
 
